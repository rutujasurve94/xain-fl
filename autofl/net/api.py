import math

import tensorflow as tf

<<<<<<< HEAD
from .resnet import resnet  # type: ignore
=======
from ..flenv import arch
from .resnet import resnet
>>>>>>> 753bccc0


def resnet_v2_20():
    model, _ = resnet(input_shape=(32, 32, 3), num_classes=10, version=2, n=2)
    return model


def resnet_v2_20_compiled(
    lr_initial: float = 0.1, momentum: float = 0.9, k: float = 0.15
) -> tf.keras.Model:
    model = resnet_v2_20()

    def exp_decay(epoch: int) -> float:
        return lr_initial * math.exp(-k * epoch)

    optimizer = tf.keras.optimizers.SGD(lr=exp_decay(0), momentum=momentum)
    model.compile(
        optimizer=optimizer, loss="categorical_crossentropy", metrics=["accuracy"]
    )
    return model


def fc_compiled() -> tf.keras.Model:
    model = tf.keras.models.Sequential(
        [
            tf.keras.layers.Flatten(input_shape=(28, 28)),
            tf.keras.layers.Dense(128, activation="relu"),
            tf.keras.layers.Dense(10, activation="softmax"),
        ]
    )
    model.compile(
        optimizer="adam", loss="sparse_categorical_crossentropy", metrics=["accuracy"]
    )
    return model


def cnn_compiled() -> tf.keras.Model:
    arch_str = [str(x) for x in [1, 2, 0, 3, 0, 0]]
    model = arch.build_architecture(arch.parse_arch_str(arch_str))
    model.compile(
        optimizer="adam", loss="categorical_crossentropy", metrics=["accuracy"]
    )
    return model<|MERGE_RESOLUTION|>--- conflicted
+++ resolved
@@ -2,12 +2,8 @@
 
 import tensorflow as tf
 
-<<<<<<< HEAD
+from ..flenv import arch
 from .resnet import resnet  # type: ignore
-=======
-from ..flenv import arch
-from .resnet import resnet
->>>>>>> 753bccc0
 
 
 def resnet_v2_20():
